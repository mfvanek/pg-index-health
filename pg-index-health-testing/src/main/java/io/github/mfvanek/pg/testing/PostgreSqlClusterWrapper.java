/*
 * Copyright (c) 2019-2023. Ivan Vakhrushev and others.
 * https://github.com/mfvanek/pg-index-health
 *
 * This file is a part of "pg-index-health" - a Java library for
 * analyzing and maintaining indexes health in PostgreSQL databases.
 *
 * Licensed under the Apache License 2.0
 */

package io.github.mfvanek.pg.testing;

import io.github.mfvanek.pg.model.MemoryUnit;
import io.github.mfvanek.pg.testing.annotations.ExcludeFromJacocoGeneratedReport;
import org.apache.commons.dbcp2.BasicDataSource;
import org.awaitility.Awaitility;
import org.slf4j.Logger;
import org.slf4j.LoggerFactory;
import org.testcontainers.containers.JdbcDatabaseContainer;
import org.testcontainers.containers.Network;
import org.testcontainers.containers.wait.strategy.WaitStrategy;
import org.testcontainers.utility.DockerImageName;

import java.sql.SQLException;
import java.time.Duration;
import java.util.Map;
import java.util.Objects;
import javax.annotation.Nonnull;
import javax.annotation.Nullable;
import javax.sql.DataSource;

/**
 * This wrapper provides postgres containers as part of HA cluster with repmgr configured.
 * <p>
 * If master goes down, repmgr will ensure any of the standby nodes takes the primary role.
 *
 * @author Alexey Antipin
 * @since 0.6.2
 */
public final class PostgreSqlClusterWrapper implements AutoCloseable {

    public static final Duration WAIT_INTERVAL_SECONDS = Duration.ofSeconds(100L);
    private static final String IMAGE_NAME = "docker.io/bitnami/postgresql-repmgr";
    private static final Logger LOGGER = LoggerFactory.getLogger(PostgreSqlClusterWrapper.class);

    private final PostgresVersionHolder pgVersion;
    private final Network network;
<<<<<<< HEAD
    private final PostgresBitnamiRepmgrContainer containerForPrimary;
    private final PostgresBitnamiRepmgrContainer containerForStandBy;
=======
    private final JdbcDatabaseContainer<PostgresBitnamiRepmgrContainer> containerForPrimary;
    private final JdbcDatabaseContainer<PostgresBitnamiRepmgrContainer> containerForStandBy;
>>>>>>> 4b748f28
    private final BasicDataSource dataSourceForPrimary;
    private final BasicDataSource dataSourceForStandBy;

    private PostgreSqlClusterWrapper(@Nonnull final PostgreSqlClusterBuilder builder) {
        this.pgVersion = PostgresVersionHolder.forCluster(builder.getPostgresVersion());
        this.network = Network.newNetwork();

        final PostgreSqlClusterAliasHolder aliases = new PostgreSqlClusterAliasHolder();
        // Primary node
        this.containerForPrimary = createContainerAndInitWith(
                aliases.createPrimaryEnvVarsMap(builder),
                aliases.getPrimaryAlias(),
                aliases.getWaitStrategyForPrimary());
        // Standby node
        this.containerForStandBy = createContainerAndInitWith(
                aliases.createStandbyEnvVarsMap(builder),
                aliases.getStandbyAlias(),
                aliases.getWaitStrategyForStandBy()
        );

        this.containerForPrimary.start();
        Awaitility.await("Ensure primary is ready")
                .atMost(PostgreSqlClusterAliasHolder.STARTUP_TIMEOUT)
                .pollInterval(Duration.ofSeconds(1L))
                .until(() -> containerForPrimary.getLogs().contains("database system is ready to accept connections"));
        this.containerForStandBy.start();
        Awaitility.await("Ensure cluster is ready")
                .atMost(PostgreSqlClusterAliasHolder.STARTUP_TIMEOUT)
                .pollInterval(Duration.ofSeconds(1L))
                .until(() -> containerForStandBy.getLogs().contains("started streaming WAL from primary"));

        this.dataSourceForPrimary = PostgreSqlDataSourceHelper.buildDataSource(containerForPrimary);
        this.dataSourceForStandBy = PostgreSqlDataSourceHelper.buildDataSource(containerForStandBy);
    }

    /**
     * {@inheritDoc}
     */
    @ExcludeFromJacocoGeneratedReport
    @Override
    public void close() {
        try {
            dataSourceForStandBy.close();
        } catch (SQLException ex) {
            LOGGER.warn(ex.getMessage(), ex);
        }
        try {
            dataSourceForPrimary.close();
        } catch (SQLException ex) {
            LOGGER.warn(ex.getMessage(), ex);
        }
        containerForStandBy.close();
        containerForPrimary.close();
    }

    @Nonnull
    public DataSource getDataSourceForPrimary() {
        throwErrorIfNotInitialized();
        return dataSourceForPrimary;
    }

    @Nonnull
    public DataSource getDataSourceForStandBy() {
        throwErrorIfNotInitialized();
        return dataSourceForStandBy;
    }

    @Nonnull
    public String getFirstContainerJdbcUrl() {
        throwErrorIfNotInitialized();
        return containerForPrimary.getJdbcUrl();
    }

    @Nonnull
    public String getSecondContainerJdbcUrl() {
        throwErrorIfNotInitialized();
        return containerForStandBy.getJdbcUrl();
    }

    @Nonnull
    public String getUsername() {
        return containerForPrimary.getUsername();
    }

    @Nonnull
    public String getPassword() {
        return containerForPrimary.getPassword();
    }

    /**
     * Stops first container in the cluster and waits for auto failover.
     *
     * @return always true
     */
    public boolean stopFirstContainer() {
        containerForPrimary.stop();
        LOGGER.info("Waiting for standby will be promoted to primary");
        Awaitility.await("Promoting standby to primary")
                .atMost(WAIT_INTERVAL_SECONDS)
                .pollInterval(Duration.ofSeconds(1L))
                .until(() -> containerForStandBy.getLogs().contains("promoting standby to primary"));
        Awaitility.await("Standby promoted to primary")
                .atMost(WAIT_INTERVAL_SECONDS)
                .pollInterval(Duration.ofSeconds(1L))
                .until(() -> containerForStandBy.getLogs().contains("standby promoted to primary after"));
        return true;
    }

    @Nonnull
    private PostgresBitnamiRepmgrContainer createContainerAndInitWith(
            final Map<String, String> envVars,
            final String alias,
            final WaitStrategy waitStrategy
    ) {
        final DockerImageName dockerImageName = DockerImageName.parse(IMAGE_NAME)
                .withTag(pgVersion.getVersion());
        //noinspection resource
        return new PostgresBitnamiRepmgrContainer(dockerImageName, envVars) //NOSONAR
                .withCreateContainerCmdModifier(cmd -> cmd.withName(alias))
                .withSharedMemorySize(MemoryUnit.MB.convertToBytes(768))
                .withTmpFs(Map.of("/var/lib/postgresql/data", "rw"))
                .withNetwork(network)
                .withNetworkAliases(alias)
                .withExposedPorts(5432)
                .waitingFor(waitStrategy);
    }

    @ExcludeFromJacocoGeneratedReport
    private void throwErrorIfNotInitialized() {
        if (containerForPrimary == null || dataSourceForPrimary == null || containerForStandBy == null || dataSourceForStandBy == null) {
            throw new AssertionError("not initialized");
        }
    }

    @Nonnull
    public static PostgreSqlClusterBuilder builder() {
        return new PostgreSqlClusterBuilder();
    }

    /**
     * Provide convenient way to create cluster with single username/password.
     * If no username/password is specified, "customuser" and "custompassword" will be used as default values for username and password, respectively.
     *
     * @author Alexey Antipin
     */
    public static class PostgreSqlClusterBuilder {

        private String username = "customuser";
        private String password = "custompassword";
        private String databaseName = "customdatabase";
        private String postgresVersion;

        private PostgreSqlClusterBuilder() {
        }

        @Nonnull
        public String getUsername() {
            return username;
        }

        @Nonnull
        public String getPassword() {
            return password;
        }

        @Nonnull
        public String getDatabaseName() {
            return databaseName;
        }

        @Nullable
        public String getPostgresVersion() {
            return postgresVersion;
        }

        @Nonnull
        public PostgreSqlClusterBuilder withUsername(@Nonnull final String username) {
            this.username = Objects.requireNonNull(username, "username cannot be null");
            return this;
        }

        @Nonnull
        public PostgreSqlClusterBuilder withPassword(@Nonnull final String password) {
            this.password = Objects.requireNonNull(password, "password cannot be null");
            return this;
        }

        @Nonnull
        public PostgreSqlClusterBuilder withDatabaseName(@Nonnull final String databaseName) {
            this.databaseName = Objects.requireNonNull(databaseName, "databaseName cannot be null");
            return this;
        }

        @Nonnull
        public PostgreSqlClusterBuilder withPostgresVersion(@Nonnull final String postgresVersion) {
            this.postgresVersion = Objects.requireNonNull(postgresVersion, "postgresVersion cannot be null");
            return this;
        }

        /**
         * Creates a PostgresSqlClusterWrapper with a given parameters.
         *
         * @return PostgreSqlClusterWrapper
         */
        @Nonnull
        public PostgreSqlClusterWrapper build() {
            return new PostgreSqlClusterWrapper(this);
        }
    }
}<|MERGE_RESOLUTION|>--- conflicted
+++ resolved
@@ -45,13 +45,8 @@
 
     private final PostgresVersionHolder pgVersion;
     private final Network network;
-<<<<<<< HEAD
-    private final PostgresBitnamiRepmgrContainer containerForPrimary;
-    private final PostgresBitnamiRepmgrContainer containerForStandBy;
-=======
     private final JdbcDatabaseContainer<PostgresBitnamiRepmgrContainer> containerForPrimary;
     private final JdbcDatabaseContainer<PostgresBitnamiRepmgrContainer> containerForStandBy;
->>>>>>> 4b748f28
     private final BasicDataSource dataSourceForPrimary;
     private final BasicDataSource dataSourceForStandBy;
 

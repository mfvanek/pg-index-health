--- conflicted
+++ resolved
@@ -31,11 +31,8 @@
     COLUMNS_WITH_SERIAL_TYPES("columns_with_serial_types"),
     FUNCTIONS_WITHOUT_DESCRIPTION("functions_without_description"),
     INDEXES_WITH_BOOLEAN("indexes_with_boolean"),
-<<<<<<< HEAD
-    NOT_VALID_CONSTRAINTS("not_valid_constraints");
-=======
+    NOT_VALID_CONSTRAINTS("not_valid_constraints"),
     BTREE_INDEXES_ON_ARRAY_COLUMNS("btree_indexes_on_array_columns");
->>>>>>> 6771404a
 
     private final String subKeyName;
 

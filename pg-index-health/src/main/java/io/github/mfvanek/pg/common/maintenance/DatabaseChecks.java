--- conflicted
+++ resolved
@@ -61,12 +61,9 @@
                 new ColumnsWithSerialTypesCheckOnCluster(haPgConnection),
                 new FunctionsWithoutDescriptionCheckOnCluster(haPgConnection),
                 new IndexesWithBooleanCheckOnCluster(haPgConnection),
-<<<<<<< HEAD
-                new NotValidConstraintsCheckOnCluster(haPgConnection));
-=======
+                new NotValidConstraintsCheckOnCluster(haPgConnection),
                 new BtreeIndexesOnArrayColumnsCheckOnCluster(haPgConnection)
         );
->>>>>>> 6771404a
         allChecks.forEach(check -> this.checks.putIfAbsent(check.getDiagnostic(), check));
     }
 

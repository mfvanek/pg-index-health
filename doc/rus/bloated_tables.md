--- conflicted
+++ resolved
@@ -1,84 +1,43 @@
-# Проверка раздувания таблиц
-
-## Почему раздуваются таблицы
-
-Частые UPDATE и DELETE операции могут вызвать заметное увеличение размера таблицы,
-потому что старые версии строк [не удаляются сразу](https://postgrespro.ru/docs/postgresql/17/routine-vacuuming).
-Неблокирующая очистка помечает эти устаревшие версии как удаленные, и они могу потом использоваться для добавления новых строк,
-но физическое место возвращается системе, только если эти удаленные строки были в конце таблице.
-
-## Почему нужно следить за раздуванием таблиц
-
-Хотя устаревшие записи постепенно обработаются демоном автоочистки, размер таблицы останется слишком большим, а таблица разреженной.
-Это приведет к снижению производительности, потому что сканирование таблицы будет происходить медленнее.
-Поэтому важно отслеживать резкое изменение размера таблиц, если данные часто обновляются.
-Данные о слишком быстром росте размера таблицы могут также говорить о том, что автоочистка настроена неправильно и нужно менять эти настройки.
-
-## SQL запрос
-
-- [bloated_tables.sql](https://github.com/mfvanek/pg-index-health-sql/blob/master/sql/bloated_tables.sql)
-
-## Тип проверки
-
-- **runtime** (требует наличия накопленной статистики)
-
-## Поддержка секционированных таблиц
-
-Поддерживает секционированные таблицы. Процент bloat'а считается для каждой секции отдельно.
-
-## Как работает эта проверка
-
-Для выполнения запроса пользователю необходимы права на чтение проверяемых таблиц.
-
-### Принцип работы
-
-Выполняется SQL-запрос к таблицам системной схемы pg_catalog. Они содержат статистическую информацию об основных объектах:
-таблицах, индексах, столбцах.
-
-Сначала в запросе собираются данные о таблицах. Проверяется, доступна ли статистика по таблице.
-
-<<<<<<< HEAD
-Потом по этим данным определяется размер одного кортежа и общее количество страниц, используемых таблицей. Дальше оценивается количество страниц, которое должно быть использовано таблицей, и сравнивает его с фактическим количеством страниц.
-И в итоге вычисляется раздутость таблицы в байтах (разница в страницах умноженная на размер блока) и в процентах. Если он превышает заданное значение (дефолтное составляет 10%), то таблица считается раздутой.
-
-# Скрипт для воспроизведения
-
-```sql
-create schema if not exists demo;
-
-create table if not exists demo."client_with_bloat"
-(
-    id bigint not null primary key,
-    first_name text,
-    last_name text
-);
-
-create table if not exists demo."account_with_bloat_partitioned"
-(
-    id bigint not null primary key,
-    account_number varchar(50) not null unique,
-    client_id bigint not null references demo.client (id) on delete cascade
-) partition by range (id);
-
-create table if not exists demo."account_with_bloat_partitioned_1_500"
-    partition of demo."duplicated_indexes_partitioned"
-    for values from (1) to (500);
-    
-create table if not exists demo."account_with_bloat_partitioned_500_1000"
-    partition of demo."duplicated_indexes_partitioned"
-    for values from (500) to (1001);
-
-insert into demo."client_with_bloat" (id, first_name, last_name) values (generate_series(1, 1000),'first', 'last');
-
-insert into demo."account_with_bloat_partitioned" (id, account_number, client_id) values (generate_series(1, 1000),'account number', generate_series(1, 1000));
-
-delete from demo."client_with_bloat" where id < 300;
-```
-
-=======
-Потом по этим данным определяется размер одного кортежа и общее количество страниц, используемых таблицей.
-Дальше оценивается количество страниц, которое должно быть использовано таблицей, и сравнивает его с фактическим количеством страниц.
-И в итоге вычисляется раздутость таблицы в байтах (разница в страницах, умноженная на размер блока) и в процентах.
-Если он превышает заданное значение (по умолчанию — 10%), то таблица считается раздутой.
-
->>>>>>> 55dd3d2c
+# Проверка раздувания таблиц
+
+## Почему раздуваются таблицы
+
+Частые UPDATE и DELETE операции могут вызвать заметное увеличение размера таблицы,
+потому что старые версии строк [не удаляются сразу](https://postgrespro.ru/docs/postgresql/17/routine-vacuuming).
+Неблокирующая очистка помечает эти устаревшие версии как удаленные, и они могу потом использоваться для добавления новых строк,
+но физическое место возвращается системе, только если эти удаленные строки были в конце таблице.
+
+## Почему нужно следить за раздуванием таблиц
+
+Хотя устаревшие записи постепенно обработаются демоном автоочистки, размер таблицы останется слишком большим, а таблица разреженной.
+Это приведет к снижению производительности, потому что сканирование таблицы будет происходить медленнее.
+Поэтому важно отслеживать резкое изменение размера таблиц, если данные часто обновляются.
+Данные о слишком быстром росте размера таблицы могут также говорить о том, что автоочистка настроена неправильно и нужно менять эти настройки.
+
+## SQL запрос
+
+- [bloated_tables.sql](https://github.com/mfvanek/pg-index-health-sql/blob/master/sql/bloated_tables.sql)
+
+## Тип проверки
+
+- **runtime** (требует наличия накопленной статистики)
+
+## Поддержка секционированных таблиц
+
+Поддерживает секционированные таблицы. Процент bloat'а считается для каждой секции отдельно.
+
+## Как работает эта проверка
+
+Для выполнения запроса пользователю необходимы права на чтение проверяемых таблиц.
+
+### Принцип работы
+
+Выполняется SQL-запрос к таблицам системной схемы pg_catalog. Они содержат статистическую информацию об основных объектах:
+таблицах, индексах, столбцах.
+
+Сначала в запросе собираются данные о таблицах. Проверяется, доступна ли статистика по таблице.
+
+Потом по этим данным определяется размер одного кортежа и общее количество страниц, используемых таблицей.
+Дальше оценивается количество страниц, которое должно быть использовано таблицей, и сравнивает его с фактическим количеством страниц.
+И в итоге вычисляется раздутость таблицы в байтах (разница в страницах, умноженная на размер блока) и в процентах.
+Если он превышает заданное значение (по умолчанию — 10%), то таблица считается раздутой.